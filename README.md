--- conflicted
+++ resolved
@@ -1,4 +1,3 @@
-<<<<<<< HEAD
 # suedtirolmobilAI
 
 Utilities for normalising responses coming from the Südtirol EFA (Elektronische Fahrplanauskunft) backend. The project exposes helper functions that transform raw stop finder and departure monitor payloads into application level Pydantic models.
@@ -31,7 +30,8 @@
 ## Continuous Integration
 
 A GitHub Actions workflow is provided at `.github/workflows/tests.yml`. It installs the package with development dependencies and runs the `pytest` suite on every push and pull request.
-=======
+
+
 # Südtirolmobil MCP Server
 
 ## Overview
@@ -529,4 +529,3 @@
 - [pnpm documentation](https://pnpm.io/) for package management tips.
 
 > _Keep this README up to date as new tools or dependencies are added.  When introducing new endpoints, document their schemas here so that MCP host integrators can adopt them without digging into the code._
->>>>>>> 1943c121
